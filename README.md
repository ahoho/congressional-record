--- conflicted
+++ resolved
@@ -24,13 +24,7 @@
 
 ## Usage
 
-<<<<<<< HEAD
-(Make sure the x-bit is set on parser.py)
-
 `./parsecr.py`
-=======
-`./parse.py`
->>>>>>> 0c7c557f
 
 ### Options
 - A positional argument for dates. This can be a single date, a list
@@ -75,7 +69,7 @@
 Alternatively, find .htm files of the congressional record from [FDsys](http://www.gpo.gov/fdsys/browse/collection.action?collectionCode=CREC). When you find the day you are interested in, click on it and choose the "More" link. Then, download the Zip file and use the -id command to point to the htm files. 
 
 ```
-$ ./parser.py -h
+$ ./parsecr.py -h
 
 usage: parsecr.py [-h] [-f INFILE] [-id INDIR] [-od OUTDIR] [-l LOGDIR]
                 [--interactive] [--force] [--ntf]
