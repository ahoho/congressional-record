import unittest
from congressionalrecord.fdsys import cr_parser as cr
from congressionalrecord.fdsys import downloader as dl
import random
import os
from datetime import datetime,timedelta
import json
import re
import logging

<<<<<<< HEAD
logging.basicConfig(filename='unittests.log',level=logging.DEBUG)
=======
logging.basicConfig(filename='tests.log',level=logging.DEBUG)
>>>>>>> 3e93aa57

class testCRDir(unittest.TestCase):
    def test(self):
        """
        CRDir pointed at correct path
        """
        input_string = 'output/2005/CREC-2005-07-20'
        crdir = cr.ParseCRDir(input_string)
        self.assertEqual(crdir.cr_dir,input_string)

class testCRFile(unittest.TestCase):
    def setUp(self):
        input_string = 'output/2005/CREC-2005-07-20'
        self.crdir = cr.ParseCRDir(input_string)
        input_dir = os.path.join(input_string,'html')
        input_file = random.choice(os.listdir(input_dir))
        self.input_path = os.path.join(input_dir,input_file)

    def test_top_level_keys(self):
        """
        CRFile has all the right fixins' in the crdoc
        """
        crfile = cr.ParseCRFile(self.input_path,self.crdir)
        for x in ['doc_title','header','content','id']:
            self.assertIn(x,crfile.crdoc.keys(),msg='{0} not in crdoc!'.format(x))

    def test_content_length(self):
        crfile = cr.ParseCRFile(self.input_path,self.crdir)
        self.assertGreater(crfile.crdoc['content'],0,msg='No items in content!')

class testDownloader(unittest.TestCase):

    def test_handle_404(self):
        download = dl.Downloader('2015-07-19',do_mode='json')
<<<<<<< HEAD
        self.assertEqual(download.status,downloadFailure)

    def test_handle_existing(self):
        download = dl.Downloader('2005-07-20')
=======
        self.assertEqual(download.status,'downloadFailure')

    def test_handle_existing(self):
        download = dl.Downloader('2005-07-20',do_mode='json')
>>>>>>> 3e93aa57
        self.assertEqual(download.status,'existingFiles')

class testLineBreak(unittest.TestCase):

    def setUp(self):
        d = dl.Downloader('2014-11-19',do_mode='json')
        self.sp = re.compile(r'^(\s{1,2}|<bullet>)(?P<name>((((Mr)|(Ms)|(Mrs)|(Miss))\. (([-A-Z\'])(\s)?)+( of [A-Z][a-z]+)?)|((The ((VICE|ACTING|Acting) )?(PRESIDENT|SPEAKER|CHAIR(MAN)?)( pro tempore)?)|(The PRESIDING OFFICER)|(The CLERK)|(The CHIEF JUSTICE)|(The VICE PRESIDENT)|(Mr\. Counsel [A-Z]+))( \([A-Za-z.\- ]+\))?))\.')

    def test_fixedLineBreak(self):
        rootdir = 'output/2014/CREC-2014-11-19/json'
        for apath in os.listdir(rootdir):
            thepath = os.path.join(rootdir,apath)
            with open(thepath,'r') as thefile:
                thejson = json.load(thefile)
            for item in thejson['content']:
                if item['kind'] != 'speech':
                    for line in item['text'].split('\n'):
                        self.assertFalse(
                            self.sp.match(line),
                            'Check {0}'.format(apath))

            
class testJson(unittest.TestCase):

    def setUp(self):
        startd = datetime(2005,1,1)
        lastd = datetime(2015,7,31)
        duration = lastd - startd
        ndays = random.randint(0,duration.days)
        testd = startd + timedelta(ndays)
        self.download_day = datetime.strftime(testd,'%Y-%m-%d')
        self.download_year = str(testd.year)
<<<<<<< HEAD

    def test_no_text_in_line_breaks(self):
        d = dl.Downloader(self.download_day,do_mode='json')
        rootdir = os.path.join('output',self.download_year)
        for root,dirs,files in os.walk('output'):
            if 'json' in dirs:
                for afile in os.listdir(os.path.join(root,'json')):
                    fp = os.path.join(root,'json',afile)
                    logging.info('Into file:\n\t{0}'.format(fp))
                    with open(fp,'r') as raw:
                        testf = json.load(raw)                    
=======
        self.sp = re.compile(r'^(\s{1,2}|<bullet>)(?P<name>((((Mr)|(Ms)|(Mrs)|(Miss))\. (([-A-Z\'])(\s)?)+( of [A-Z][a-z]+)?)|((The ((VICE|ACTING|Acting) )?(PRESIDENT|SPEAKER|CHAIR(MAN)?)( pro tempore)?)|(The PRESIDING OFFICER)|(The CLERK)|(The CHIEF JUSTICE)|(The VICE PRESIDENT)|(Mr\. Counsel [A-Z]+))( \([A-Za-z.\- ]+\))?))\.')
        d = dl.Downloader(self.download_day,do_mode='json')
        while d.status == 'downloadFailure':
            ndays = random.randint(0,duration.days)
            testd = startd + timedelta(ndays)
            self.download_day = datetime.strftime(testd,'%Y-%m-%d')
            self.download_year = str(testd.year)
            d = dl.Downloader(self.download_day,do_mode='json')

    def test_noSpeakersOutsideSpeech_Fresh(self):
        rootdir = os.path.join('output',self.download_year,'CREC-'+self.download_day,'json')
        for afile in os.listdir(rootdir):
            apath = os.path.join(rootdir,afile)
            logging.info('loading {0}'.format(apath))
            with open(apath, 'r') as inson:
                testf = json.load(inson)
                for item in testf['content']:
                    if item['kind'] != 'speech':
                        for line in item['text'].split('\n'):
                            self.assertFalse(
                                self.sp.match(line),
                                'Check {0}'.format(apath))

    def test_noSpeakersOutsideSpeech_All(self):
        for root,dirs,files in os.walk('output'):
            if 'json' in root:
                for afile in files:
                    apath = os.path.join(root,afile)
                    logging.info('loading {0}'.format(apath))
                    with open(apath, 'r') as inson:
                        testf = json.load(inson)
>>>>>>> 3e93aa57
                    for item in testf['content']:
                        if item['kind'] != 'speech':
                            for line in item['text'].split('\n'):
                                self.assertFalse(
<<<<<<< HEAD
                                    re.match(r".*[a-zA-Z]+",line))
=======
                                    self.sp.match(line),
                                    'Check {0}'.format(apath))

    

    

        
>>>>>>> 3e93aa57
<|MERGE_RESOLUTION|>--- conflicted
+++ resolved
@@ -8,13 +8,13 @@
 import re
 import logging
 
-<<<<<<< HEAD
-logging.basicConfig(filename='unittests.log',level=logging.DEBUG)
-=======
 logging.basicConfig(filename='tests.log',level=logging.DEBUG)
->>>>>>> 3e93aa57
 
 class testCRDir(unittest.TestCase):
+
+    def setUp(self):
+        download = dl.Downloader('2015-07-20',do_mode='json')
+
     def test(self):
         """
         CRDir pointed at correct path
@@ -25,6 +25,7 @@
 
 class testCRFile(unittest.TestCase):
     def setUp(self):
+        download = dl.Downloader('2015-07-20',do_mode='json')
         input_string = 'output/2005/CREC-2005-07-20'
         self.crdir = cr.ParseCRDir(input_string)
         input_dir = os.path.join(input_string,'html')
@@ -47,18 +48,11 @@
 
     def test_handle_404(self):
         download = dl.Downloader('2015-07-19',do_mode='json')
-<<<<<<< HEAD
-        self.assertEqual(download.status,downloadFailure)
-
-    def test_handle_existing(self):
-        download = dl.Downloader('2005-07-20')
-=======
         self.assertEqual(download.status,'downloadFailure')
 
     def test_handle_existing(self):
         download = dl.Downloader('2005-07-20',do_mode='json')
->>>>>>> 3e93aa57
-        self.assertEqual(download.status,'existingFiles')
+        self.assertIn(download.status,'existingFiles')
 
 class testLineBreak(unittest.TestCase):
 
@@ -90,19 +84,6 @@
         testd = startd + timedelta(ndays)
         self.download_day = datetime.strftime(testd,'%Y-%m-%d')
         self.download_year = str(testd.year)
-<<<<<<< HEAD
-
-    def test_no_text_in_line_breaks(self):
-        d = dl.Downloader(self.download_day,do_mode='json')
-        rootdir = os.path.join('output',self.download_year)
-        for root,dirs,files in os.walk('output'):
-            if 'json' in dirs:
-                for afile in os.listdir(os.path.join(root,'json')):
-                    fp = os.path.join(root,'json',afile)
-                    logging.info('Into file:\n\t{0}'.format(fp))
-                    with open(fp,'r') as raw:
-                        testf = json.load(raw)                    
-=======
         self.sp = re.compile(r'^(\s{1,2}|<bullet>)(?P<name>((((Mr)|(Ms)|(Mrs)|(Miss))\. (([-A-Z\'])(\s)?)+( of [A-Z][a-z]+)?)|((The ((VICE|ACTING|Acting) )?(PRESIDENT|SPEAKER|CHAIR(MAN)?)( pro tempore)?)|(The PRESIDING OFFICER)|(The CLERK)|(The CHIEF JUSTICE)|(The VICE PRESIDENT)|(Mr\. Counsel [A-Z]+))( \([A-Za-z.\- ]+\))?))\.')
         d = dl.Downloader(self.download_day,do_mode='json')
         while d.status == 'downloadFailure':
@@ -134,20 +115,9 @@
                     logging.info('loading {0}'.format(apath))
                     with open(apath, 'r') as inson:
                         testf = json.load(inson)
->>>>>>> 3e93aa57
                     for item in testf['content']:
                         if item['kind'] != 'speech':
                             for line in item['text'].split('\n'):
                                 self.assertFalse(
-<<<<<<< HEAD
-                                    re.match(r".*[a-zA-Z]+",line))
-=======
                                     self.sp.match(line),
                                     'Check {0}'.format(apath))
-
-    
-
-    
-
-        
->>>>>>> 3e93aa57
