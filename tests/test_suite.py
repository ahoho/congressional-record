import unittest
from congressionalrecord.fdsys import cr_parser as cr
from congressionalrecord.fdsys import downloader as dl
import random
import os
from datetime import datetime,timedelta
import json
import re
import logging

logging.basicConfig(filename='tests.log',level=logging.DEBUG)

class testCRDir(unittest.TestCase):

    def setUp(self):
        download = dl.Downloader('2015-07-20',do_mode='json')

    def test(self):
        """
        CRDir pointed at correct path
        """
        input_string = 'output/2005/CREC-2005-07-20'
        crdir = cr.ParseCRDir(input_string)
        self.assertEqual(crdir.cr_dir,input_string)

class testCRFile(unittest.TestCase):
    def setUp(self):
        download = dl.Downloader('2015-07-20',do_mode='json')
        input_string = 'output/2005/CREC-2005-07-20'
        self.crdir = cr.ParseCRDir(input_string)
        input_dir = os.path.join(input_string,'html')
        input_file = random.choice(os.listdir(input_dir))
        self.input_path = os.path.join(input_dir,input_file)

    def test_top_level_keys(self):
        """
        CRFile has all the right fixins' in the crdoc
        """
        crfile = cr.ParseCRFile(self.input_path,self.crdir)
        for x in ['doc_title','header','content','id']:
            self.assertIn(x,crfile.crdoc.keys(),msg='{0} not in crdoc!'.format(x))

    def test_content_length(self):
        crfile = cr.ParseCRFile(self.input_path,self.crdir)
        self.assertGreater(crfile.crdoc['content'],0,msg='No items in content!')

class testDownloader(unittest.TestCase):

    def test_handle_404(self):
        download = dl.Downloader('2015-07-19',do_mode='json')
        self.assertEqual(download.status,'downloadFailure')

    def test_handle_existing(self):
        download = dl.Downloader('2005-07-20',do_mode='json')
        self.assertIn(download.status,'existingFiles')

class testLineBreak(unittest.TestCase):

    def setUp(self):
        d = dl.Downloader('2014-11-19',do_mode='json')
        self.sp = re.compile(r'^(\s{1,2}|<bullet>)(?P<name>((((Mr)|(Ms)|(Mrs)|(Miss))\. (([-A-Z\'])(\s)?)+( of [A-Z][a-z]+)?)|((The ((VICE|ACTING|Acting) )?(PRESIDENT|SPEAKER|CHAIR(MAN)?)( pro tempore)?)|(The PRESIDING OFFICER)|(The CLERK)|(The CHIEF JUSTICE)|(The VICE PRESIDENT)|(Mr\. Counsel [A-Z]+))( \([A-Za-z.\- ]+\))?))\.')

    def test_fixedLineBreak(self):
        rootdir = 'output/2014/CREC-2014-11-19/json'
        for apath in os.listdir(rootdir):
            thepath = os.path.join(rootdir,apath)
            with open(thepath,'r') as thefile:
                thejson = json.load(thefile)
            for item in thejson['content']:
                if item['kind'] != 'speech':
                    for line in item['text'].split('\n'):
                        self.assertFalse(
                            self.sp.match(line),
                            'Check {0}'.format(apath))

            
class testJson(unittest.TestCase):

    def setUp(self):
        startd = datetime(2013,1,1)
        lastd = datetime(2015,7,31)
        duration = lastd - startd
        ndays = random.randint(0,duration.days)
        testd = startd + timedelta(ndays)
        self.download_day = datetime.strftime(testd,'%Y-%m-%d')
        self.download_year = str(testd.year)
        self.sp = re.compile(r'^(\s{1,2}|<bullet>)(?P<name>((((Mr)|(Ms)|(Mrs)|(Miss))\. (([-A-Z\'])(\s)?)+( of [A-Z][a-z]+)?)|((The ((VICE|ACTING|Acting) )?(PRESIDENT|SPEAKER|CHAIR(MAN)?)( pro tempore)?)|(The PRESIDING OFFICER)|(The CLERK)|(The CHIEF JUSTICE)|(The VICE PRESIDENT)|(Mr\. Counsel [A-Z]+))( \([A-Za-z.\- ]+\))?))\.')
        d = dl.Downloader(self.download_day,do_mode='json')
        while d.status == 'downloadFailure':
            ndays = random.randint(0,duration.days)
            testd = startd + timedelta(ndays)
            self.download_day = datetime.strftime(testd,'%Y-%m-%d')
            self.download_year = str(testd.year)
            d = dl.Downloader(self.download_day,do_mode='json')

    def test_noSpeakersOutsideSpeech_Fresh(self):
        rootdir = os.path.join('output',self.download_year,'CREC-'+self.download_day,'json')
        for afile in os.listdir(rootdir):
            apath = os.path.join(rootdir,afile)
            logging.info('loading {0}'.format(apath))
            with open(apath, 'r') as inson:
                testf = json.load(inson)
                for item in testf['content']:
                    if item['kind'] != 'speech':
                        for line in item['text'].split('\n'):
                            self.assertFalse(
                                self.sp.match(line),
                                'Check {0}'.format(apath))

    def test_noSpeakersOutsideSpeech_All(self):
        for root,dirs,files in os.walk('output'):
            if 'json' in root:
                for afile in files:
                    apath = os.path.join(root,afile)
                    logging.info('loading {0}'.format(apath))
                    with open(apath, 'r') as inson:
                        testf = json.load(inson)
                    for item in testf['content']:
                        if item['kind'] != 'speech':
                            for line in item['text'].split('\n'):
                                self.assertFalse(
                                    self.sp.match(line),
                                    'Check {0}'.format(apath))
<<<<<<< HEAD

    def test_noTextInLineBreaks_Fresh(self):
        rootdir = os.path.join('output',self.download_year,'CREC-'+self.download_day,'json')
        for afile in os.listdir(rootdir):
            apath = os.path.join(rootdir,afile)
            logging.info('loading {0}'.format(apath))
            with open(apath, 'r') as inson:
                testf = json.load(inson)
                for item in testf['content']:
                    if item['kind'] == 'linebreak':
                        for line in item['text'].split('\n'):
                            self.assertFalse(
                                re.match(r"\s*[a-zA-Z]+",line),
                                'Check {0}'.format(apath))

        
        

    

    

        
=======
>>>>>>> f2ae29cc
<|MERGE_RESOLUTION|>--- conflicted
+++ resolved
@@ -121,7 +121,6 @@
                                 self.assertFalse(
                                     self.sp.match(line),
                                     'Check {0}'.format(apath))
-<<<<<<< HEAD
 
     def test_noTextInLineBreaks_Fresh(self):
         rootdir = os.path.join('output',self.download_year,'CREC-'+self.download_day,'json')
@@ -135,15 +134,4 @@
                         for line in item['text'].split('\n'):
                             self.assertFalse(
                                 re.match(r"\s*[a-zA-Z]+",line),
-                                'Check {0}'.format(apath))
-
-        
-        
-
-    
-
-    
-
-        
-=======
->>>>>>> f2ae29cc
+                                'Check {0}'.format(apath))